--- conflicted
+++ resolved
@@ -15,13 +15,8 @@
     "@modelcontextprotocol/sdk": "1.9.0",
     "dotenv": "^16.4.7",
     "ethers": "^6.9.0",
-<<<<<<< HEAD
+    "uuid": "^11.1.0",
     "hono-mcp-server-sse-transport": "^0.0.6",
-=======
-    "express": "^4.18.2",
-    "uuid": "^11.1.0",
-    "winston": "^3.17.0",
->>>>>>> 14e0cef6
     "zod": "^3.22.4"
   },
   "devDependencies": {
@@ -31,6 +26,6 @@
     "jest": "^29.7.0",
     "mocha": "^11.1.0",
     "nodemon": "^3.0.1",
-    "wrangler": "^4.8.0"
+    "wrangler": "^4.9.1"
   }
 }