# Dependencies
node_modules/

# Environment files
.env
.env.local
.env.*.local

# Debug logs
npm-debug.log*
yarn-debug.log*
yarn-error.log*

# Editor directories and files
.idea/
.vscode/
*.suo
*.ntvs*
*.njsproj
*.sln
*.sw?

# System files
.DS_Store
Thumbs.db

# storage
storage

<<<<<<< HEAD
# cloudflare
.wrangler/
=======
# Log files
logs/

.wrangler
>>>>>>> 14e0cef6
<|MERGE_RESOLUTION|>--- conflicted
+++ resolved
@@ -27,12 +27,8 @@
 # storage
 storage
 
-<<<<<<< HEAD
-# cloudflare
-.wrangler/
-=======
 # Log files
 logs/
 
-.wrangler
->>>>>>> 14e0cef6
+# cloudflare
+.wrangler/