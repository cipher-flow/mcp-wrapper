--- conflicted
+++ resolved
@@ -26,10 +26,6 @@
 
 # storage
 storage
-<<<<<<< HEAD
-.wrangler/tmp/*
-=======
 
-# scripts
-scripts
->>>>>>> 9feb331e
+# cloudflare
+.wrangler/tmp/*