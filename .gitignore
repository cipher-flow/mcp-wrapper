--- conflicted
+++ resolved
@@ -27,9 +27,7 @@
 # storage
 storage
 
-<<<<<<< HEAD
 # cloudflare
 .wrangler/
-=======
-.wrangler
->>>>>>> cbe0984f
+
+.wrangler