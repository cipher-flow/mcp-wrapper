--- conflicted
+++ resolved
@@ -2,17 +2,20 @@
 import { Hono } from 'hono';
 import { DurableObject } from 'cloudflare:workers';
 import { z } from "zod";
-<<<<<<< HEAD
+import { v4 as uuidv4 } from 'uuid';
 import { SSEEdgeTransport } from "./sseEdge.js";
-=======
-import { v4 as uuidv4 } from 'uuid';
->>>>>>> 14e0cef6
 import { ethereumService } from "./ethereum.js";
 import { abiParser } from "./abiParser.js";
 import { storage } from "./storage.js";
 import { inviteCodeManager } from "./inviteCode.js";
-<<<<<<< HEAD
 import { generateBatch, saveInviteCodes } from "../scripts/generateInviteCodes.js";
+import { log } from "./logger.js";
+
+// Create Hono app instance - this should only happen once at the module level
+const app = new Hono();
+
+// Apply the request ID middleware to all routes
+app.use('*', addRequestId);
 
 // In Cloudflare environment, import cloudflare-workers static file service
 let serveStaticMiddleware = null;
@@ -23,14 +26,19 @@
     const { serveStatic } = await import('hono/cloudflare-workers');
     return serveStatic;
   } catch (error) {
-    console.error('Failed to import serveStatic middleware:', error);
+    log.error('Failed to import serveStatic middleware', { error: error.message, stack: error.stack });
     // Fallback function that returns a 404 response
     return () => (c) => c.text('Static file service not available', 404);
   }
 };
 
-// Create Hono app instance - this should only happen once at the module level
-const app = new Hono();
+// Add request ID middleware for Hono
+const addRequestId = async (c, next) => {
+  // Generate a unique request ID and add it to the context
+  c.set('requestId', uuidv4());
+  await next();
+};
+
 
 // McpObject class for Durable Objects implementation
 export class McpObject extends DurableObject {
@@ -45,7 +53,10 @@
 
     // Set environment for managers in Durable Object
     if (env) {
-      console.log('Setting environment in McpObject constructor');
+      // Initialize logger with environment
+      log.init(env);
+
+      log.info('Setting environment in McpObject constructor');
       inviteCodeManager.setEnv(env);
       storage.setEnv(env);
     }
@@ -53,11 +64,13 @@
 
   async fetch(request) {
     const url = new URL(request.url);
-    console.log('McpObject Request URL:', url.toString());
+    const sessionId = this.state.id.toString();
+    const context = { sessionId };
+    log.info('McpObject Request URL', { ...context, url: url.toString() });
 
     // Ensure environment is set for every request in the Durable Object
     if (this.state.id && this.state.id.env) {
-      console.log('Setting environment in McpObject fetch');
+      log.info('Setting environment in McpObject fetch', context);
       inviteCodeManager.setEnv(this.state.id.env);
       storage.setEnv(this.state.id.env);
     }
@@ -72,59 +85,35 @@
       const serverData = await storage.getServer(name);
       if (serverData) {
         this.server = createMcpServer(name, serverData?.abi || []);
-        console.log(`Initialized server for ${name} in Durable Object`);
+        log.info(`Initialized server in Durable Object`, { ...context, serverName: name });
       } else {
         // If no server data, create a default server
         this.server = createMcpServer(name, []);
-        console.log(`Created default server for ${name} in Durable Object`);
+        log.info(`Created default server in Durable Object`, { ...context, serverName: name });
       }
     }
-=======
-import { log } from "./logger.js";
-
-// Add request ID middleware
-const addRequestId = (req, res, next) => {
-  req.requestId = uuidv4();
-  next();
-};
-
->>>>>>> 14e0cef6
 
     // Create transport if not exists
     if (!this.transport) {
       // Use the Durable Object ID as the session ID
-      const sessionId = this.state.id.toString();
-      console.log(`Creating transport with sessionId: ${sessionId}`);
+      log.info(`Creating transport`, { ...context, serverName: name });
       this.transport = new SSEEdgeTransport('/messages', sessionId);
     }
 
     if (request.method === 'GET' && url.pathname.endsWith('/sse')) {
-      console.log(`Connecting server with transport, sessionId: ${this.transport.sessionId}`);
+      log.info(`Connecting server with transport`, { ...context, serverName: name });
       await this.server.connect(this.transport);
       return this.transport.sseResponse;
     }
 
     if (request.method === 'POST' && url.pathname.endsWith('/messages')) {
-      console.log(`Handling message for sessionId: ${this.transport.sessionId}`);
+      log.info(`Handling message`, { ...context, serverName: name });
       return this.transport.handlePostMessage(request);
     }
 
     return new Response('Not Found', { status: 404 });
   }
 }
-
-// Apply middleware
-app.use(addRequestId);
-app.use(express.json({limit: '50mb'}));
-app.use(express.urlencoded({limit: '50mb', extended: true}));
-
-// Configure larger header size limits
-app.use((req, res, next) => {
-  res.setHeader('Connection', 'Keep-Alive');
-  res.setHeader('Keep-Alive', 'timeout=600');
-  next();
-});
-
 
 // Factory function to create configured MCP server instances
 function createMcpServer(name, abiInfo) {
@@ -176,8 +165,11 @@
           try {
             // get invite code from name(name-inviteCode)
             const inviteCode = name.split('-').slice(-1)[0];
+            const context = { serverName: name, inviteCode, functionName: args.functionName };
+
             // Validate invite code
             if (!(await inviteCodeManager.validateCode(inviteCode))) {
+              log.warn('Invalid invite code in tool call', context);
               return {
                 content: [{
                   type: "text",
@@ -187,6 +179,7 @@
             }
             // Check access limit
             if (!(await inviteCodeManager.canAccessServer(inviteCode))) {
+              log.warn('Invite code reached maximum access limit', context);
               return {
                 content: [{
                   type: "text",
@@ -195,17 +188,13 @@
               };
             }
             // Increment access count for tool usage
-<<<<<<< HEAD
             await inviteCodeManager.incrementAccess(inviteCode);
-=======
-            inviteCodeManager.incrementAccess(inviteCode);
+
             log.info('Calling contract function', {
-              serverName: name,
-              inviteCode,
-              functionName: args.functionName,
+              ...context,
               contractAddress: args.contractAddress
             });
->>>>>>> 14e0cef6
+
             // Call the contract function
             const result = await ethereumService.callContractFunction(
               name,
@@ -214,12 +203,12 @@
               params.map(p => args[p]),
               abiInfo
             );
+
             log.info('Contract function call successful', {
-              serverName: name,
-              inviteCode,
-              functionName: args.functionName,
+              ...context,
               result: JSON.stringify(result)
             });
+
             return {
               content: [{
                 type: "text",
@@ -229,11 +218,11 @@
           } catch (error) {
             log.error(`Error calling contract function`, {
               serverName: name,
-              inviteCode,
               functionName: args.functionName,
               error: error.message,
               stack: error.stack
             });
+
             return {
               content: [{
                 type: "text",
@@ -407,42 +396,31 @@
   return server;
 }
 
-
-
 // Endpoint to get active servers
-<<<<<<< HEAD
 app.get('/active-servers', async (c) => {
   const inviteCode = c.req.query('inviteCode');
-
-  if (!inviteCode) {
-    return c.json({ error: "Invite code is required" }, 400);
-  }
-
-  if (!await inviteCodeManager.validateCode(inviteCode)) {
-    return c.json({ error: "Invalid invite code" }, 403);
-=======
-app.get('/active-servers', (req, res) => {
-  const context = { requestId: req.requestId };
-  const { inviteCode } = req.query;
+  const context = { requestId: c.get('requestId'), inviteCode };
 
   if (!inviteCode) {
     log.warn('Missing invite code in active-servers request', context);
-    return res.status(400).json({ error: "Invite code is required" });
-  }
-
-  if (!inviteCodeManager.validateCode(inviteCode)) {
-    log.warn('Invalid invite code in active-servers request', { ...context, inviteCode });
-    return res.status(403).json({ error: "Invalid invite code" });
->>>>>>> 14e0cef6
+    return c.json({ error: "Invite code is required" }, 400);
+  }
+
+  if (!await inviteCodeManager.validateCode(inviteCode)) {
+    log.warn('Invalid invite code in active-servers request', context);
+    return c.json({ error: "Invalid invite code" }, 403);
   }
 
   // Get servers directly from invite code info
   const codeInfo = await inviteCodeManager.getCodeInfo(inviteCode);
   if (!codeInfo) {
+    log.warn('Invalid invite code info in active-servers request', context);
     return c.json({ error: "Invalid invite code" }, 403);
   }
-  console.log(`===> Filtered servers for invite code ${inviteCode}: ${codeInfo.servers}`);
+
+  log.info('Retrieving servers for invite code', context);
   const filteredServers = codeInfo?.servers || [];
+
   // Get server details including RPC URLs
   const serverDetailPromises = filteredServers.map(async (name) => {
     const serverData = await storage.getServer(name);
@@ -452,83 +430,87 @@
     };
   });
   const serverDetails = await Promise.all(serverDetailPromises);
-  console.log(`===> Filtered servers for invite code ${inviteCode}: ${filteredServers.join(', ')}`);
+
+  log.info('Retrieved server details', { ...context, serverCount: serverDetails.length });
   return c.json({
     servers: serverDetails,
   });
 });
 
 // Endpoint to get or create server instance and return connection URL
-<<<<<<< HEAD
 app.get("/server/:name", async (c) => {
   let name = c.req.param('name');
   const abi = c.req.query('abi');
   const inviteCode = c.req.query('inviteCode');
   const chainRpcUrl = c.req.query('chainRpcUrl');
-  console.log(`===> Received request for server with name: ${name}`);
+  const context = { requestId: c.get('requestId'), inviteCode, serverName: name };
+
+  log.info('Received request for server', context);
+
   // Combine name and inviteCode
-=======
-app.post("/server/:name", express.json({limit: '50mb'}), async (req, res) => {
-  let { name } = req.params;
-  const { abi, inviteCode, chainRpcUrl } = req.body;
-  // concat name with name-inviteCode
->>>>>>> 14e0cef6
   name = `${name}-${inviteCode}`;
-  console.log(`===> Server name with invite code: ${name}`);
+
+  log.info('Server name with invite code', { ...context, fullServerName: name });
 
   if (!name) {
+    log.warn('Missing server name', context);
     return c.json({ error: 'Server name is required' }, 400);
   }
 
   if (!inviteCode) {
+    log.warn('Missing invite code', context);
     return c.json({ error: 'Invite code is required' }, 400);
   }
 
   // Validate invite code
   if (!await inviteCodeManager.validateCode(inviteCode)) {
+    log.warn('Invalid invite code', context);
     return c.json({ error: 'Invalid invite code' }, 403);
   }
 
   // Check if server exists and if new server can be created
   const serverExists = await inviteCodeManager.isServerExist(inviteCode, name);
-  console.log(`===> Server exists: ${serverExists}`, `(type: ${typeof serverExists}, Boolean value: ${Boolean(serverExists)})`);
+  log.info('Server existence check', { ...context, exists: serverExists });
+
   if (!serverExists && !await inviteCodeManager.canCreateServer(inviteCode)) {
+    log.warn('Invite code reached maximum server limit', context);
     return c.json({ error: 'Invite code has reached maximum server limit' }, 403);
   }
 
   // Check access limit
   if (!await inviteCodeManager.canAccessServer(inviteCode)) {
+    log.warn('Invite code reached maximum access limit', context);
     return c.json({ error: 'Invite code has reached maximum access limit' }, 403);
   }
 
   // Create new server instance if it doesn't exist
   if (!serverExists || serverExists === false) {
-    console.log(`===> Creating new server instance for name: ${name}`);
+    log.info('Creating new server instance', context);
 
     if (!chainRpcUrl) {
+      log.warn('Missing Chain RPC URL for new server', context);
       return c.json({ error: 'Chain RPC URL is required when creating a new server' }, 400);
     }
     try {
       const parsed = abiParser.parseAndStore(abi);
       const abiInfo = parsed.raw; // Get the raw ABI array
-      await storage.saveServer(name, {chainRpcUrl: chainRpcUrl, abi: abiInfo}); // Persist to storage with RPC URL
+      await storage.saveServer(name, { chainRpcUrl: chainRpcUrl, abi: abiInfo }); // Persist to storage with RPC URL
       await inviteCodeManager.addServerToCode(inviteCode, name); // Track server creation with invite code
+      log.info('Server created successfully', { ...context, abiCount: abiInfo.length });
     } catch (error) {
+      log.error('Failed to parse ABI', { ...context, error: error.message });
       return c.json({ error: `Invalid ABI: ${error.message}` }, 400);
     }
   }
 
   // Create or get server instance for this name
   const serverData = await storage.getServer(name);
-  console.log(`===> Server data for name ${name}:`, serverData);
+  log.info('Retrieved server data', { ...context, hasData: !!serverData });
 
   // Create a new Durable Object for this server
   const objectId = c.env.MCP_OBJECT.newUniqueId();
-  console.log("===> Created Durable Object with objectId:", objectId);
   const sessionId = objectId.toString();
-  console.log("===> Created Durable Object with sessionId:", sessionId);
-
-  console.log(`===> Created Durable Object with sessionId: ${sessionId}`);
+  log.info('Created Durable Object', { ...context, sessionId });
 
   return c.json({
     url: `/sse/${name}?sessionId=${sessionId}`,
@@ -537,16 +519,17 @@
   });
 });
 
-<<<<<<< HEAD
 // SSE endpoint with name parameter - using Durable Object pattern
 app.get("/sse/:name", async (c) => {
   const name = c.req.param('name');
-  console.log(`===> Received SSE connection request for name: ${name}`);
-
   const inviteCode = name.split('-').slice(-1)[0];
+  const context = { requestId: c.get('requestId'), serverName: name, inviteCode };
+
+  log.info('Received SSE connection request', context);
+
   const serverExists = await inviteCodeManager.isServerExist(inviteCode, name);
   if (!serverExists) {
-    console.log(`===> Server instance not found for name: ${name}`);
+    log.warn('Server instance not found', context);
     return c.text(`No server found for name ${name}`, 404);
   }
 
@@ -555,17 +538,24 @@
   const objectId = sessionId ? c.env.MCP_OBJECT.idFromString(sessionId) : c.env.MCP_OBJECT.newUniqueId();
   const object = c.env.MCP_OBJECT.get(objectId);
 
+  log.info('Forwarding SSE request to Durable Object', { ...context, sessionId });
+
   // Forward the request to the Durable Object
   return object.fetch(new Request(`${c.req.url}/sse`));
 });
 
 // Message endpoint with name parameter - using Durable Object pattern
 app.post("/messages/:name", async (c) => {
+  const name = c.req.param('name');
   const sessionId = c.req.query('sessionId');
+  const context = { requestId: c.get('requestId'), serverName: name, sessionId };
 
   if (!sessionId) {
+    log.warn('Missing session ID in message request', context);
     return c.text('Session ID is required', 400);
   }
+
+  log.info('Handling message request', context);
 
   // Get the Durable Object for this session
   const objectId = c.env.MCP_OBJECT.idFromString(sessionId);
@@ -578,6 +568,48 @@
 // Simple ping endpoint for API testing
 app.get('/api/ping', (c) => {
   return c.text('pong');
+});
+
+// Add Etherscan ABI fetching endpoint
+app.get('/api/fetch-abi', async (c) => {
+  const address = c.req.query('address');
+  const context = { requestId: c.get('requestId') };
+
+  if (!address) {
+    log.warn('Missing contract address in fetch-abi request', context);
+    return c.json({ error: 'Contract address is required' }, 400);
+  }
+
+  const etherscanApiKey = c.env.ETHERSCAN_API_KEY;
+  if (!etherscanApiKey) {
+    log.error('Etherscan API key not configured', context);
+    return c.json({ error: 'Etherscan API key not configured' }, 500);
+  }
+
+  try {
+    log.info('Fetching ABI from Etherscan', { ...context, address });
+    const response = await fetch(
+      `https://api.etherscan.io/api?module=contract&action=getabi&address=${address}&apikey=${etherscanApiKey}`
+    );
+    const data = await response.json();
+
+    if (data.status === '0') {
+      log.warn('Etherscan API returned error', { ...context, error: data.result });
+      return c.json({ error: data.result }, 400);
+    }
+
+    try {
+      const abi = JSON.parse(data.result);
+      log.info('Successfully fetched ABI from Etherscan', { ...context, address });
+      return c.json({ abi });
+    } catch (e) {
+      log.error('Invalid ABI format received from Etherscan', { ...context, error: e.message });
+      return c.json({ error: 'Invalid ABI format received from Etherscan' }, 400);
+    }
+  } catch (error) {
+    log.error('Failed to fetch ABI from Etherscan', { ...context, error: error.message, stack: error.stack });
+    return c.json({ error: 'Failed to fetch ABI from Etherscan' }, 500);
+  }
 });
 
 // Generate invite codes API
@@ -587,34 +619,8 @@
     const authHeader = c.req.header('Authorization');
     if (!authHeader || !authHeader.startsWith('Bearer ')) {
       return c.json({ error: 'Unauthorized' }, 401);
-=======
-// SSE endpoint with name parameter
-app.get("/sse/:name", async (req, res) => {
-  const { name } = req.params;
-  const context = { requestId: req.requestId, serverName: name };
-  log.info('Establishing SSE connection', context);
-
-  const inviteCode = name.split('-').slice(-1)[0];
-  if (!inviteCodeManager.isServerExist(inviteCode, name)) {
-    log.warn('SSE connection failed - server not found', context);
-    return res.status(404).send(`No server found for name ${name}`);
-  }
-
-  const transport = new SSEServerTransport(`/messages/${name}`, res);
-  transports[name] = transports[name] || {};
-  transports[name][transport.sessionId] = transport;
-  log.info('SSE transport created', { ...context, sessionId: transport.sessionId });
-
-  res.on("close", () => {
-    log.info('SSE connection closed', { ...context, sessionId: transport.sessionId });
-    delete transports[name][transport.sessionId];
-    if (Object.keys(transports[name]).length === 0) {
-      delete transports[name];
-      log.info('All transports removed for server', context);
->>>>>>> 14e0cef6
-    }
-
-<<<<<<< HEAD
+    }
+
     // Parse request body for count
     const body = await c.req.json();
     const count = body.count ? parseInt(body.count) : 1;
@@ -658,41 +664,10 @@
   // Use the static middleware if available, otherwise return a 404
   if (serveStaticMiddleware) {
     return serveStaticMiddleware({ root: './public' })(c);
-=======
-  try {
-    await server.connect(transport);
-    log.info('Server connected to transport successfully', context);
-  } catch (error) {
-    log.error('Failed to connect server to transport', { ...context, error: error.message, stack: error.stack });
-    res.status(500).send('Failed to establish connection');
-  }
-});
-
-// Message endpoint with name parameter
-app.post("/messages/:name", async (req, res) => {
-  const { name } = req.params;
-  const sessionId = req.query.sessionId;
-  const context = { requestId: req.requestId, serverName: name, sessionId };
-  log.info('Handling message request', { ...context, body: JSON.stringify(req.body) });
-
-  const transport = transports[name]?.[sessionId];
-  if (transport) {
-    try {
-      await transport.handlePostMessage(req, res);
-      log.info('Message handled successfully', context);
-    } catch (error) {
-      log.error('Error handling message', { ...context, error: error.message, stack: error.stack });
-      res.status(500).send('Internal server error');
-    }
-  } else {
-    log.warn('No transport found for message', context);
-    res.status(400).send(`No transport found for name ${name} and sessionId ${sessionId}`);
->>>>>>> 14e0cef6
   }
   return new Response('Not found', { status: 404 });
 });
 
-<<<<<<< HEAD
 // Set environment for inviteCodeManager and storage in Cloudflare environment
 app.use('*', (c, next) => {
   if (c.env) {
@@ -731,7 +706,7 @@
     try {
       // Get the static file middleware
       serveStaticMiddleware = await importStaticMiddleware();
-      console.log('Static middleware initialized successfully');
+      log.info('Static middleware initialized successfully');
 
       // Now we can safely add the static file middleware
       // Note: We're not using app.use here to avoid middleware conflicts
@@ -739,7 +714,7 @@
 
       staticMiddlewareInitialized = true;
     } catch (error) {
-      console.error('Failed to initialize static middleware:', error);
+      log.error('Failed to initialize static middleware', { error: error.message, stack: error.stack });
     }
   }
 
@@ -753,59 +728,21 @@
   fetch: async (request, env, ctx) => {
     // Set environment for managers at the top level of every request
     if (env) {
-      console.log('Setting environment in main fetch handler');
+      // Initialize logger with environment
+      log.init(env);
+
+      log.info('Setting environment in main fetch handler');
       inviteCodeManager.setEnv(env);
       storage.setEnv(env);
     }
 
     // Only set up the app once
     if (!initializedApp) {
+      log.info('Initializing Hono app');
       initializedApp = await setupApp();
     }
     return initializedApp.fetch(request, env, ctx);
   },
   // Export the Durable Object class
   McpObject
-};
-=======
-// Add Etherscan ABI fetching endpoint
-app.get('/api/fetch-abi', async (req, res) => {
-  const { address } = req.query;
-  if (!address) {
-    return res.status(400).json({ error: 'Contract address is required' });
-  }
-
-  const etherscanApiKey = process.env.ETHERSCAN_API_KEY;
-  if (!etherscanApiKey) {
-    return res.status(500).json({ error: 'Etherscan API key not configured' });
-  }
-
-  try {
-    const response = await fetch(
-      `https://api.etherscan.io/api?module=contract&action=getabi&address=${address}&apikey=${etherscanApiKey}`
-    );
-    const data = await response.json();
-
-    if (data.status === '0') {
-      return res.status(400).json({ error: data.result });
-    }
-
-    try {
-      const abi = JSON.parse(data.result);
-      res.json({ abi });
-    } catch (e) {
-      res.status(400).json({ error: 'Invalid ABI format received from Etherscan' });
-    }
-  } catch (error) {
-    res.status(500).json({ error: 'Failed to fetch ABI from Etherscan' });
-  }
-});
-
-// Serve static files
-app.use(express.static("public"));
-
-const PORT = process.env.PORT || 3000;
-app.listen(PORT, () => {
-  log.info(`Express Server running on port ${PORT}`);
-});
->>>>>>> 14e0cef6
+};