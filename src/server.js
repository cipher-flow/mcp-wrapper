import { McpServer, ResourceTemplate } from "@modelcontextprotocol/sdk/server/mcp.js";
import { Hono } from 'hono';
import { DurableObject } from 'cloudflare:workers';
import { z } from "zod";
import { v4 as uuidv4 } from 'uuid';
import { SSEEdgeTransport } from "./sseEdge.js";
import { ethereumService } from "./ethereum.js";
import { abiParser } from "./abiParser.js";
import { storage } from "./storage.js";
import { inviteCodeManager } from "./inviteCode.js";
import { generateBatch, saveInviteCodes } from "../scripts/generateInviteCodes.js";
import { log } from "./logger.js";

// Create Hono app instance - this should only happen once at the module level
const app = new Hono();

// Add request ID middleware for Hono
const addRequestId = async (c, next) => {
  // Generate a unique request ID and add it to the context
  c.set('requestId', uuidv4());
  await next();
};

// Apply the request ID middleware to all routes
app.use('*', addRequestId);

// Static file service middleware
let serveStaticMiddleware = null;

<<<<<<< HEAD
// Initialize static file service middleware
const initStaticMiddleware = async () => {
  if (serveStaticMiddleware) return serveStaticMiddleware;

  try {
    const { serveStatic } = await import('hono/cloudflare-workers');
    serveStaticMiddleware = serveStatic;
    log.info('Static middleware initialized successfully');
  } catch (error) {
    log.error('Failed to import serveStatic middleware', { error: error.message, stack: error.stack });
    // Fallback function that returns a 404 response
    serveStaticMiddleware = () => (c) => c.text('Static file service not available', 404);
  }

  return serveStaticMiddleware;
};

// Environment setup helper function
const setupEnvironment = (env) => {
  if (!env) return false;

  // Initialize logger with environment
  log.init(env);

  // Set environment for managers
  inviteCodeManager.setEnv(env);
  storage.setEnv(env);

  return true;
};

// Invite code validation middleware
const validateInviteCode = async (c, next) => {
  const inviteCode = c.req.query('inviteCode') || c.req.param('name')?.split('-').slice(-1)[0];
  const context = { requestId: c.get('requestId'), inviteCode };

  if (!inviteCode) {
    log.warn('Missing invite code', context);
    return c.json({ error: 'Invite code is required' }, 400);
  }

  if (!await inviteCodeManager.validateCode(inviteCode)) {
    log.warn('Invalid invite code', context);
    return c.json({ error: 'Invalid invite code' }, 403);
  }

  // Check access limit
  if (!await inviteCodeManager.canAccessServer(inviteCode)) {
    log.warn('Invite code reached maximum access limit', context);
    return c.json({ error: 'Invite code has reached maximum access limit' }, 403);
  }

  // 将验证通过的邀请码添加到上下文中
  c.set('validatedInviteCode', inviteCode);
  return next();
};

// Tool function wrapper for invite code validation
const withInviteCodeValidation = (name, toolFunction) => {
  return async (args) => {
    const inviteCode = name.split('-').slice(-1)[0];
    const context = { serverName: name, inviteCode, functionName: args.functionName };

    // Validate invite code
    if (!await inviteCodeManager.validateCode(inviteCode)) {
      log.warn('Invalid invite code in tool call', context);
      return {
        content: [{
          type: "text",
          text: "Invalid invite code"
        }]
      };
    }

    // Check access limit
    if (!await inviteCodeManager.canAccessServer(inviteCode)) {
      log.warn('Invite code reached maximum access limit', context);
      return {
        content: [{
          type: "text",
          text: "Invite code has reached maximum access limit"
        }]
      };
    }

    // Increment access count for tool usage
    await inviteCodeManager.incrementAccess(inviteCode);

    // Execute the actual tool function
    return toolFunction(args, context);
  };
};
=======
// Apply middleware
app.use(addRequestId);
>>>>>>> 32895542


// McpObject class for Durable Objects implementation
export class McpObject extends DurableObject {
  transport;
  server;
  state;

  constructor(state, env) {
    super(state, env);
    this.state = state;
    this.server = null; // Will be initialized in fetch

    // Set environment for managers in Durable Object
    if (setupEnvironment(env)) {
      log.info('Environment set up in McpObject constructor');
    }
  }

  async fetch(request) {
    const url = new URL(request.url);
    const sessionId = this.state.id.toString();
    const context = { sessionId };
    log.info('McpObject Request URL', { ...context, url: url.toString() });

    // Ensure environment is set for every request in the Durable Object
    if (this.state.id && this.state.id.env) {
      if (setupEnvironment(this.state.id.env)) {
        log.info('Environment set up in McpObject fetch', context);
      }
    }

    // Extract name from the URL path
    const pathParts = url.pathname.split('/');
    const name = pathParts[pathParts.length - 2]; // Get the name from the path

    // Initialize server if not already done
    if (!this.server) {
      // Get server data from storage
      const serverData = await storage.getServer(name);
      if (serverData) {
        this.server = createMcpServer(name, serverData?.abi || []);
        log.info(`Initialized server in Durable Object`, { ...context, serverName: name });
      } else {
        // If no server data, create a default server
        this.server = createMcpServer(name, []);
        log.info(`Created default server in Durable Object`, { ...context, serverName: name });
      }
    }

    // Create transport if not exists
    if (!this.transport) {
      // Use the Durable Object ID as the session ID
      log.info(`Creating transport`, { ...context, serverName: name });
      this.transport = new SSEEdgeTransport('/messages', sessionId);
    }

    if (request.method === 'GET' && url.pathname.endsWith('/sse')) {
      log.info(`Connecting server with transport`, { ...context, serverName: name });
      await this.server.connect(this.transport);
      return this.transport.sseResponse;
    }

    if (request.method === 'POST' && url.pathname.endsWith('/messages')) {
      log.info(`Handling message`, { ...context, serverName: name });
      return this.transport.handlePostMessage(request);
    }

    return new Response('Not Found', { status: 404 });
  }
}

// Factory function to create configured MCP server instances
function createMcpServer(name, abiInfo) {
  log.info('Creating MCP server instance', { serverName: name, abiCount: abiInfo?.length || 0 });
  const server = new McpServer({
    name: name || "MCP Wrapper Server",
    version: "1.0.0"
  });

  // Add dynamic tools for each ABI function
  if (!abiInfo || !Array.isArray(abiInfo)) {
    log.warn(`Invalid ABI info for server`, { serverName: name });
    return server;
  }

  abiInfo.forEach((item) => {
    if (item.type === 'function') {
      const paramsSchema = {};
      const params = [];

      // Build Zod schema for each input parameter
      item.inputs?.forEach((input) => {
        let schema;
        if (input.type.includes('uint') || input.type.includes('int')) {
          schema = z.string().regex(/^\d+$/, 'Must be a number');
        } else if (input.type === 'address') {
          schema = z.string().regex(/^0x[a-fA-F0-9]{40}$/, 'Invalid address');
        } else if (input.type === 'bool') {
          schema = z.boolean();
        } else if (input.type === 'string') {
          schema = z.string();
        } else {
          schema = z.string();
        }

        paramsSchema[input.name || `param${params.length}`] = schema;
        params.push(input.name || `param${params.length}`);
      });

      // Add tool for this function
      server.tool(
        `${item.name}-${name}`,
        {
          ...paramsSchema,
          contractAddress: z.string().regex(/^0x[a-fA-F0-9]{40}$/, 'Invalid contract address'),
          functionName: z.string().min(1, 'Function name is required')
        },
        withInviteCodeValidation(name, async (args, context) => {
          try {

            log.info('Calling contract function', {
              ...context,
              contractAddress: args.contractAddress
            });

            // Call the contract function
            const result = await ethereumService.callContractFunction(
              name,
              args.contractAddress,
              args.functionName,
              params.map(p => args[p]),
              abiInfo
            );

            log.info('Contract function call successful', {
              ...context,
              result: JSON.stringify(result)
            });

            return {
              content: [{
                type: "text",
                text: `Function ${item.name} result: ${JSON.stringify(result)}`
              }]
            };
          } catch (error) {
            log.error(`Error calling contract function`, {
              serverName: name,
              functionName: args.functionName,
              error: error.message,
              stack: error.stack
            });

            return {
              content: [{
                type: "text",
                text: `Error calling ${item.name}: ${error.message}`
              }]
            };
          }
        })
      );
    }
  });

  // Add tool for constructing transaction data
  server.tool(
    `constructTransactionData-${name}`,
    {
      contractAddress: z.string().regex(/^0x[a-fA-F0-9]{40}$/, 'Invalid contract address'),
      functionName: z.string().min(1, 'Function name is required'),
      params: z.array(z.string())
    },
    withInviteCodeValidation(name, async (args) => {
      try {

        const txData = await ethereumService.constructTransactionData(
          name,
          args.contractAddress,
          args.functionName,
          args.params,
          abiInfo
        );
        return {
          content: [{
            type: "text",
            text: `Transaction data: ${JSON.stringify(txData)}`
          }]
        };
      } catch (error) {
        return {
          content: [{
            type: "text",
            text: `Error constructing transaction data: ${error.message}`
          }]
        };
      }
    })
  );

  // Add tool for sending signed transactions
  server.tool(
    `sendSignedTransaction-${name}`,
    {
      signedTransaction: z.string().min(1, 'Signed transaction is required')
    },
    withInviteCodeValidation(name, async (args) => {
      try {

        const receipt = await ethereumService.sendSignedTransaction(
          name,
          args.signedTransaction
        );
        return {
          content: [{
            type: "text",
            text: `Transaction sent! Receipt: ${JSON.stringify(receipt)}`
          }]
        };
      } catch (error) {
        return {
          content: [{
            type: "text",
            text: `Error sending transaction: ${error.message}`
          }]
        };
      }
    })
  );

  // Resource for full ABI
  server.resource(
    `abi-${name}`,
    new ResourceTemplate("abi://{name}", { list: undefined }),
    async () => ({
      contents: [{
        uri: `abi://${name}`,
        text: JSON.stringify(abiInfo)
      }]
    })
  );

  // Resources for each function
  abiInfo.filter(item => item.type === 'function').forEach(item => {
    server.resource(
      `abi-function-${item.name}-${name}`,
      new ResourceTemplate(`abi-function://{name}/${item.name}`, { list: undefined }),
      async () => ({
        contents: [{
          uri: `abi-function://${name}/${item.name}`,
          text: JSON.stringify(item)
        }]
      })
    );
  });

  // Prompt templates for common contract interactions
  server.prompt(
    `contract-info-${name}`,
    {},
    () => ({
      messages: [{
        role: "user",
        content: {
          type: "text",
          text: `Here is the ABI for contract ${name}: ${JSON.stringify(abiInfo)}. ` +
            `What functions are available and what do they do?`
        }
      }]
    })
  );

  server.prompt(
    `contract-function-${name}`,
    { functionName: z.string() },
    ({ functionName }) => ({
      messages: [{
        role: "user",
        content: {
          type: "text",
          text: `Explain how to use the ${functionName} function from contract ${name}. ` +
            `Include parameter types and expected return values.`
        }
      }]
    })
  );

  return server;
}

// Endpoint to get active servers
app.get('/active-servers', validateInviteCode, async (c) => {
  const inviteCode = c.get('validatedInviteCode');
  const context = { requestId: c.get('requestId'), inviteCode };

  // Get servers directly from invite code info
  const codeInfo = await inviteCodeManager.getCodeInfo(inviteCode);
  if (!codeInfo) {
    log.warn('Invalid invite code info in active-servers request', context);
    return c.json({ error: "Invalid invite code" }, 403);
  }

  log.info('Retrieving servers for invite code', context);
  const filteredServers = codeInfo?.servers || [];

  // Get server details including RPC URLs
  const serverDetailPromises = filteredServers.map(async (name) => {
    const serverData = await storage.getServer(name);
    return {
      name,
      chainRpcUrl: serverData?.chainRpcUrl || 'Not configured'
    };
  });
  const serverDetails = await Promise.all(serverDetailPromises);

  log.info('Retrieved server details', { ...context, serverCount: serverDetails.length });
  return c.json({
    servers: serverDetails,
  });
});

// Endpoint to get or create server instance and return connection URL
app.get("/server/:name", validateInviteCode, async (c) => {
  let name = c.req.param('name');
  const abi = c.req.query('abi');
  const inviteCode = c.get('validatedInviteCode');
  const chainRpcUrl = c.req.query('chainRpcUrl');
  const context = { requestId: c.get('requestId'), inviteCode, serverName: name };

  log.info('Received request for server', context);

  // Combine name and inviteCode
  name = `${name}-${inviteCode}`;

  log.info('Server name with invite code', { ...context, fullServerName: name });

  if (!name) {
    log.warn('Missing server name', context);
    return c.json({ error: 'Server name is required' }, 400);
  }

  // Check if server exists and if new server can be created
  const serverExists = await inviteCodeManager.isServerExist(inviteCode, name);
  log.info('Server existence check', { ...context, exists: serverExists });

  if (!serverExists && !await inviteCodeManager.canCreateServer(inviteCode)) {
    log.warn('Invite code reached maximum server limit', context);
    return c.json({ error: 'Invite code has reached maximum server limit' }, 403);
  }

  // Create new server instance if it doesn't exist
  if (!serverExists || serverExists === false) {
    log.info('Creating new server instance', context);

    if (!chainRpcUrl) {
      log.warn('Missing Chain RPC URL for new server', context);
      return c.json({ error: 'Chain RPC URL is required when creating a new server' }, 400);
    }
    try {
      const parsed = abiParser.parseAndStore(abi);
      const abiInfo = parsed.raw; // Get the raw ABI array
      await storage.saveServer(name, { chainRpcUrl: chainRpcUrl, abi: abiInfo }); // Persist to storage with RPC URL
      await inviteCodeManager.addServerToCode(inviteCode, name); // Track server creation with invite code
      log.info('Server created successfully', { ...context, abiCount: abiInfo.length });
    } catch (error) {
      log.error('Failed to parse ABI', { ...context, error: error.message });
      return c.json({ error: `Invalid ABI: ${error.message}` }, 400);
    }
  }

  // Create or get server instance for this name
  const serverData = await storage.getServer(name);
  log.info('Retrieved server data', { ...context, hasData: !!serverData });

  // Create a new Durable Object for this server
  const objectId = c.env.MCP_OBJECT.newUniqueId();
  const sessionId = objectId.toString();
  log.info('Created Durable Object', { ...context, sessionId });

  return c.json({
    url: `/sse/${name}?sessionId=${sessionId}`,
    messageUrl: `/messages/${name}?sessionId=${sessionId}`,
    sessionId: sessionId
  });
});

// SSE endpoint with name parameter - using Durable Object pattern
app.get("/sse/:name", async (c) => {
  const name = c.req.param('name');
  const inviteCode = name.split('-').slice(-1)[0];
  const context = { requestId: c.get('requestId'), serverName: name, inviteCode };

  log.info('Received SSE connection request', context);

  const serverExists = await inviteCodeManager.isServerExist(inviteCode, name);
  if (!serverExists) {
    log.warn('Server instance not found', context);
    return c.text(`No server found for name ${name}`, 404);
  }

  // Get or create a Durable Object for this server
  const sessionId = c.req.query('sessionId');
  const objectId = sessionId ? c.env.MCP_OBJECT.idFromString(sessionId) : c.env.MCP_OBJECT.newUniqueId();
  const object = c.env.MCP_OBJECT.get(objectId);

  log.info('Forwarding SSE request to Durable Object', { ...context, sessionId });

  // Forward the request to the Durable Object
  return object.fetch(new Request(`${c.req.url}/sse`));
});

// Message endpoint with name parameter - using Durable Object pattern
app.post("/messages/:name", async (c) => {
  const name = c.req.param('name');
  const sessionId = c.req.query('sessionId');
  const context = { requestId: c.get('requestId'), serverName: name, sessionId };

  if (!sessionId) {
    log.warn('Missing session ID in message request', context);
    return c.text('Session ID is required', 400);
  }

  log.info('Handling message request', context);

  // Get the Durable Object for this session
  const objectId = c.env.MCP_OBJECT.idFromString(sessionId);
  const object = c.env.MCP_OBJECT.get(objectId);

  // Forward the request to the Durable Object
  return object.fetch(new Request(`${c.req.url}/messages`));
});

// Simple ping endpoint for API testing
app.get('/api/ping', (c) => {
  return c.text('pong');
});

// Add Etherscan ABI fetching endpoint
<<<<<<< HEAD
app.get('/api/fetch-abi', async (c) => {
  const address = c.req.query('address');
  const context = { requestId: c.get('requestId') };

=======
app.get('/api/fetch-abi', async (req, res) => {
  const { address, network = 'mainnet' } = req.query;
>>>>>>> 32895542
  if (!address) {
    log.warn('Missing contract address in fetch-abi request', context);
    return c.json({ error: 'Contract address is required' }, 400);
  }

  const etherscanApiKey = c.env.ETHERSCAN_API_KEY;
  if (!etherscanApiKey) {
    log.error('Etherscan API key not configured', context);
    return c.json({ error: 'Etherscan API key not configured' }, 500);
  }

  try {
    log.info('Fetching ABI from Etherscan', { ...context, address });
    const response = await fetch(
      `https://api${network === 'mainnet' ? '' : '-' + network}.etherscan.io/api?module=contract&action=getabi&address=${address}&apikey=${etherscanApiKey}`
    );
    const data = await response.json();

    if (data.status === '0') {
      log.warn('Etherscan API returned error', { ...context, error: data.result });
      return c.json({ error: data.result }, 400);
    }

    try {
      const abi = JSON.parse(data.result);
      log.info('Successfully fetched ABI from Etherscan', { ...context, address });
      return c.json({ abi });
    } catch (e) {
      log.error('Invalid ABI format received from Etherscan', { ...context, error: e.message });
      return c.json({ error: 'Invalid ABI format received from Etherscan' }, 400);
    }
  } catch (error) {
    log.error('Failed to fetch ABI from Etherscan', { ...context, error: error.message, stack: error.stack });
    return c.json({ error: 'Failed to fetch ABI from Etherscan' }, 500);
  }
});

// Generate invite codes API
app.post('/api/invite-codes', async (c) => {
  try {
    // Check authorization - in production you would want proper auth
    const authHeader = c.req.header('Authorization');
    if (!authHeader || !authHeader.startsWith('Bearer ')) {
      return c.json({ error: 'Unauthorized' }, 401);
    }

    // Parse request body for count
    const body = await c.req.json();
    const count = body.count ? parseInt(body.count) : 1;

    if (isNaN(count) || count < 1 || count > 100) {
      return c.json({ error: 'Invalid count. Must be between 1 and 100.' }, 400);
    }

    // Generate invite codes
    const newCodes = generateBatch(count);

    // Make sure inviteCodeManager and storage have access to the environment
    if (c.env) {
      inviteCodeManager.setEnv(c.env);
      storage.setEnv(c.env);
    } else {
      return c.json({ error: 'Environment not available' }, 500);
    }

    // Save to KV and get generated codes list
    const generatedCodes = await saveInviteCodes(newCodes, inviteCodeManager);

    return c.json({
      success: true,
      count: generatedCodes.length,
      codes: generatedCodes
    });
  } catch (error) {
    console.error('Error generating invite codes:', error);
    return c.json({ error: error.message }, 500);
  }
});

// Root path route, redirects to index.html
app.get('/', (c) => {
  return c.redirect('/index.html');
});

// Handle favicon.ico request explicitly
app.get('/favicon.ico', async (c) => {
  // Initialize static middleware if needed
  const staticMiddleware = await initStaticMiddleware();
  return staticMiddleware({ root: './public' })(c);
});

// Set environment for inviteCodeManager and storage in Cloudflare environment
app.use('*', (c, next) => {
  if (setupEnvironment(c.env)) {
    log.debug('Environment set up in middleware');
  }
  return next();
});

// Catch-all route for Durable Object pattern and static files
app.all('*', async (c) => {
  const sessionId = c.req.query('sessionId');

  if (sessionId) {
    const objectId = c.env.MCP_OBJECT.idFromString(sessionId);
    const object = c.env.MCP_OBJECT.get(objectId);
    return object.fetch(c.req.raw);
  }

  // If no sessionId, try to serve as a static file
  const staticMiddleware = await initStaticMiddleware();
  return staticMiddleware({ root: './public' })(c);
});

// Setup function to initialize the application
async function setupApp() {
  // Initialize static middleware
  await initStaticMiddleware();
  return app;
}

// Initialize the app once - not on every request
let initializedApp = null;

export default {
  fetch: async (request, env, ctx) => {
    // Set environment for managers at the top level of every request
    if (setupEnvironment(env)) {
      log.info('Environment set up in main fetch handler');
    }

    // Only set up the app once
    if (!initializedApp) {
      log.info('Initializing Hono app');
      initializedApp = await setupApp();
    }
    return initializedApp.fetch(request, env, ctx);
  },
  // Export the Durable Object class
  McpObject
};<|MERGE_RESOLUTION|>--- conflicted
+++ resolved
@@ -27,7 +27,6 @@
 // Static file service middleware
 let serveStaticMiddleware = null;
 
-<<<<<<< HEAD
 // Initialize static file service middleware
 const initStaticMiddleware = async () => {
   if (serveStaticMiddleware) return serveStaticMiddleware;
@@ -120,10 +119,6 @@
     return toolFunction(args, context);
   };
 };
-=======
-// Apply middleware
-app.use(addRequestId);
->>>>>>> 32895542
 
 
 // McpObject class for Durable Objects implementation
@@ -563,15 +558,12 @@
 });
 
 // Add Etherscan ABI fetching endpoint
-<<<<<<< HEAD
 app.get('/api/fetch-abi', async (c) => {
   const address = c.req.query('address');
+  const network = c.req.query('network') || 'mainnet';
+
   const context = { requestId: c.get('requestId') };
 
-=======
-app.get('/api/fetch-abi', async (req, res) => {
-  const { address, network = 'mainnet' } = req.query;
->>>>>>> 32895542
   if (!address) {
     log.warn('Missing contract address in fetch-abi request', context);
     return c.json({ error: 'Contract address is required' }, 400);
